--- conflicted
+++ resolved
@@ -230,11 +230,7 @@
     epochs=EPOCHS,
     callbacks=callbacks,
 )
-<<<<<<< HEAD
-weights = model.get_weights()
-=======
 model.save_weights(CHECKPOINT_PATH)
->>>>>>> 4dc4870c
 
 """
 An important nuance to note is that by default the KerasCV RetinaNet does not evaluate
