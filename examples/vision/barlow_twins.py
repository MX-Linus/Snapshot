--- conflicted
+++ resolved
@@ -2,14 +2,9 @@
 Title: Barlow Twins for Contrastive SSL
 Author: [Abhiraam Eranti](https://github.com/dewball345)
 Date created: 11/4/21
-<<<<<<< HEAD
 Last modified: 01/29/22
-Description: A Keras implementation of Barlow Twins (constrastive SSL with redundancy reduction).
-=======
-Last modified: 12/20/21
 Description: A keras implementation of Barlow Twins (constrastive SSL with redundancy reduction).
 Accelerator: GPU
->>>>>>> f0ec3b08
 """
 
 """
