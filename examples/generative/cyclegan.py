--- conflicted
+++ resolved
@@ -14,10 +14,6 @@
 aligned image pairs. However, obtaining paired examples isn't always feasible.
 CycleGAN tries to learn this mapping without requiring paired input-output images,
 using cycle-consistent adversarial networks.
-<<<<<<< HEAD
-=======
-
->>>>>>> d8485b54
 - [Paper](https://arxiv.org/pdf/1703.10593.pdf)
 - [Original implementation](https://github.com/junyanz/pytorch-CycleGAN-and-pix2pix)
 """
@@ -43,10 +39,6 @@
 
 """
 ## Prepare the dataset
-<<<<<<< HEAD
-=======
-
->>>>>>> d8485b54
 In this example, we will be using the
 [horse to zebra](https://www.tensorflow.org/datasets/catalog/cycle_gan#cycle_ganhorse2zebra)
 dataset.
@@ -264,15 +256,10 @@
 
 """
 ## Build the generators
-<<<<<<< HEAD
+
 The generator consists of downsampling blocks: nine residual blocks
 and upsampling blocks. The structure of the generator is the following:
-=======
-
-The generator consists of downsampling blocks: nine residual blocks
-and upsampling blocks. The structure of the generator is the following:
-
->>>>>>> d8485b54
+
 c7s1-64 ==> Conv block with `relu` activation, filter size of 7
 d128 ====|
          |-> 2 downsampling blocks
@@ -334,10 +321,6 @@
 
 """
 ## Build the discriminators
-<<<<<<< HEAD
-=======
-
->>>>>>> d8485b54
 The discriminators implement the following architecture:
 `C64->C128->C256->C512`
 """
@@ -395,10 +378,6 @@
 
 """
 ## Build the CycleGAN model
-<<<<<<< HEAD
-=======
-
->>>>>>> d8485b54
 We will override the `train_step()` method of the `Model` class
 for training via `fit()`.
 """
