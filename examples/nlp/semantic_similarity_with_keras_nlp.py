--- conflicted
+++ resolved
@@ -3,11 +3,7 @@
 Author: [Anshuman Mishra](https://github.com/shivance/)
 Date created: 2023/02/25
 Last modified: 2023/02/25
-<<<<<<< HEAD
 Description: Use pretrained models from KerasNLP for the Semantic Similarity Task.
-=======
-Description: Use pretrained models from KerasNLP for the Semantic Similarity task.
->>>>>>> ec5c157d
 Accelerator: GPU
 """
 
@@ -48,15 +44,9 @@
 import tensorflow_datasets as tfds
 
 """
-<<<<<<< HEAD
-To load the SNLI dataset, we will utilize the tensorflow-datasets library, which
-contains over 550,000 samples in total. However, to ensure that this example runs
-quickly, we will only use 20% of the training samples.
-=======
 To load the SNLI dataset, we use the tensorflow-datasets library, which 
 contains over 550,000 samples in total. However, to ensure that this example runs 
 quickly, we use only 20% of the training samples.
->>>>>>> ec5c157d
 
 ## Overview of SNLI Dataset
 
@@ -84,15 +74,9 @@
 """
 ### Preprocessing
 
-<<<<<<< HEAD
 In our dataset, we have identified that some samples have missing or incorrectly labeled
 data, which is denoted by a value of -1. To ensure the accuracy and reliability of our model,
-we will simply filter out these samples from our dataset.
-=======
-In our dataset, we have identified that some samples have missing or incorrectly labeled 
-data, which is denoted by a value of -1. To ensure the accuracy and reliability of our model, 
 we simply filter out these samples from our dataset.
->>>>>>> ec5c157d
 """
 
 
@@ -134,15 +118,9 @@
 """
 ## Establishing baseline with BERT.
 
-<<<<<<< HEAD
-We will use the BERT model from KerasNLP to establish a baseline for our semantic similarity
-task. The `keras_nlp.models.BertClassifier` class attaches a classification head to the BERT
-Backbone, mapping the backbone outputs to a logit output suitable for a classification task.
-=======
 We use the BERT model from KerasNLP to establish a baseline for our semantic similarity 
 task. The `keras_nlp.models.BertClassifier` class attaches a classification head to the BERT 
 Backbone, mapping the backbone outputs to a logit output suitable for a classification task. 
->>>>>>> ec5c157d
 This significantly reduces the need for custom code.
 
 KerasNLP models have built-in tokenization capabilities that handle tokenization by default
@@ -150,13 +128,8 @@
 as per their specific needs. If we pass a tuple as input, the model will tokenize all the
 strings and concatenate them with a `"[SEP]"` separator.
 
-<<<<<<< HEAD
-We will use this model with pre-trained weights, and we can use the `from_preset()` method
-to use our own preprocessor. For the SNLI dataset, we will set num_classes as 3.
-=======
 We use this model with pretrained weights, and we can use the `from_preset()` method 
 to use our own preprocessor. For the SNLI dataset, we set `num_classes` to 3.
->>>>>>> ec5c157d
 """
 
 bert_classifier = keras_nlp.models.BertClassifier.from_preset(
@@ -182,15 +155,9 @@
 bert_classifier.evaluate(test_ds)
 
 """
-<<<<<<< HEAD
-Our baseline BERT model achieved almost similar accuracy of around 68% on the test split.
-Now, let's try to improve its performance by recompiling the model with a different
-learning rate and observe its performance.
-=======
 Our baseline BERT model achieved a similar accuracy of around 68% on the test split. 
 Now, let's try to improve its performance by recompiling the model with a different 
 learning rate.
->>>>>>> ec5c157d
 """
 
 bert_classifier = keras_nlp.models.BertClassifier.from_preset(
@@ -206,14 +173,8 @@
 bert_classifier.evaluate(test_ds)
 
 """
-<<<<<<< HEAD
-This time, we achieved around 72% validation accuracy on both validation and test
-splits with just one epoch, which is quite impressive! Let's save our model for now
-and move on to learning how to perform inference with it.
-=======
 This time, we achieve around 72% validation accuracy on both the validation and test 
 splits after just one epoch, which is quite impressive!
->>>>>>> ec5c157d
 
 Now, let's see if we can further improve the model by using a learning rate scheduler.
 """
@@ -257,14 +218,9 @@
 bert_classifier.fit(train_ds, validation_data=val_ds, epochs=epochs)
 
 """
-<<<<<<< HEAD
-Great! With the learning rate scheduler and the AdamW optimizer, our validation
-accuracy improved to around 79%.
-=======
 Great! With the learning rate scheduler and the `AdamW` optimizer, our validation 
 accuracy improved to around 79% within one epoch, and it hiked to 86% in three
 epochs.
->>>>>>> ec5c157d
 
 Now, let's evaluate our final model on the test set and see how it performs.
 """
@@ -272,17 +228,10 @@
 bert_classifier.evaluate(test_ds)
 
 """
-<<<<<<< HEAD
-Our Tiny BERT model achieved an accuracy of approximately 79% on the test set
-with the use of a learning rate scheduler. This is a significant improvement over
-our previous results. It's important to note that fine-tuning a pre-trained BERT
-model can be a powerful tool in natural language processing tasks, and even a
-=======
 Our Tiny BERT model achieved an accuracy of approximately 79% on the test set 
 with the use of a learning rate scheduler. This is a significant improvement over 
 our previous results. Fine-tuning a pretrained BERT 
 model can be a powerful tool in natural language processing tasks, and even a 
->>>>>>> ec5c157d
 small model like Tiny BERT can achieve impressive results.
 
 Let's save our model for now 
@@ -336,21 +285,12 @@
 roberta_classifier.evaluate(test_ds)
 
 """
-<<<<<<< HEAD
-The RoBERTa base model has significantly more trainable parameters than the BERT
-Tiny model, with almost 30 times as many at 124,645,635. As a result, it took
-approximately 1.5 hours to train on a Kaggle P100 GPU. However, the performance
-improvement was substantial, with accuracy increasing to 88% on both the validation
-and test splits. With RoBERTa, we were able to fit a maximum batch size of 16 on
-our Kaggle P100 GPU.
-=======
 The RoBERTa base model has significantly more trainable parameters than the BERT 
 Tiny model, with almost 30 times as many at 124,645,635 parameters. As a result, it took 
 approximately 1.5 hours to train on a P100 GPU. However, the performance 
 improvement was substantial, with accuracy increasing to 88% on both the validation 
 and test splits. With RoBERTa, we were able to fit a maximum batch size of 16 on 
 our P100 GPU.
->>>>>>> ec5c157d
 
 Despite using a different model, the steps to perform inference with RoBERTa are
 the same as with BERT!
@@ -363,13 +303,8 @@
 We hope this tutorial has been helpful in demonstrating the ease and effectiveness
 of using KerasNLP and BERT for semantic similarity tasks.
 
-<<<<<<< HEAD
-Throughout this tutorial, we demonstrated how to use a pre-trained BERT model to
-establish a baseline and improve performance by training a larger RoBERTa model
-=======
 Throughout this tutorial, we demonstrated how to use a pretrained BERT model to 
 establish a baseline and improve performance by training a larger RoBERTa model 
->>>>>>> ec5c157d
 using just a few lines of code.
 
 The KerasNLP toolbox provides a range of modular building blocks for preprocessing
